import os
import pandas as pd
import argparse
import json
from analysis_utils import read_boltz_predictions, compute_vscreen_metrics
import shutil
<<<<<<< HEAD
=======
import numbers
>>>>>>> a5c0b26a


def main():
    parser = argparse.ArgumentParser(description="Process and format TLDR data.")
    parser.add_argument("-i","--input-directory", type=str, required=True, help="Directory containing boltz predictions")
    parser.add_argument("-o","--output-directory", type=str, required=True, help="Directory to save the processed output files.")    
    parser.add_argument("-m", "--compute-metrics", action="store_true", help="Flag to compute metrics.")
    parser.add_argument("-b", "--bootstrap", action="store_true", help="Flag to compute bootstrap metrics.")
    parser.add_argument("-r","--reference-data", type=str, required=False, default=None, help="Path to the reference file, requires a column stating if compound is a binder or not. Default is None.")
    args = parser.parse_args()

    if not os.path.exists(args.output_directory):
        os.makedirs(args.output_directory)

    # Read and process the predictions
    # Helper function to check if a directory contains only prediction files
    def is_predictions_dir(path):
        return os.path.basename(os.path.normpath(path)) == "predictions"

    input_dir = args.input_directory
    parent_dir = os.path.dirname(input_dir.rstrip("/"))

    if is_predictions_dir(input_dir):
        print("predictions directory detected.")
        df = read_boltz_predictions(input_dir)
    else:
        print("combining prediction directory")
        # Find all subdirectories matching boltz_results_{receptor_name}_{num}
        subdirs = [
            os.path.join(input_dir, d)
            for d in os.listdir(input_dir)
            if os.path.isdir(os.path.join(input_dir, d)) and d.startswith("boltz_results_")
        ]
        print(f"Found {len(subdirs)} boltz_results subdirectories.")

        combined_predictions_dir = os.path.join(input_dir, "combined_predictions")

        if not os.path.exists(combined_predictions_dir):
            os.makedirs(combined_predictions_dir)
        
        for subdir in subdirs:
            pred_dir = os.path.join(subdir, "predictions")
            if os.path.exists(pred_dir):
                for compound_dir in os.listdir(pred_dir):
                    compound_path = os.path.join(pred_dir, compound_dir)
                    if os.path.isdir(compound_path):
                        dst = os.path.join(combined_predictions_dir, f"{compound_dir}")
                        shutil.move(compound_path, dst)
        df = read_boltz_predictions(combined_predictions_dir)
    #print(df)
    # Save the processed DataFrame to a CSV file
    output_file = os.path.join(args.output_directory, "processed_boltz_data_full.csv")
    df.to_csv(output_file, index=False)
    print(f"Processed data saved to {output_file}")

    if args.compute_metrics:
        # Compute metrics if required
        print("Computing metrics...")
        if args.reference_data is None:
            print("No reference data provided, skipping metric computation.")
        else:
            reference_df = pd.read_csv(args.reference_data)
            print(reference_df)
            if 'is_binder' not in reference_df.columns:
                raise ValueError("Reference data must contain a column named 'is_binder' to indicate if the compound is a binder.")
            else:
                def _to_bool(v):
                    if pd.isna(v):
                        return None
                    if isinstance(v, numbers.Number):
                        if v == 1:
                            return True
                        if v == 0:
                            return False
                    s = str(v).strip().lower()
                    if s in ('true', 't', '1', 'yes', 'y', 'TRUE', 'True'):
                        return True
                    if s in ('false', 'f', '0', 'no', 'n', 'FALSE', 'False'):
                        return False
                    return None

                bool_series = reference_df['is_binder'].apply(_to_bool)
                if bool_series.isnull().any():
                    print("[WARN] Some 'is_binder' values could not be interpreted and will be ignored.")
                positive_df = reference_df[bool_series == True].copy()
                negative_df = reference_df[bool_series == False].copy()
                print(f"True Positive compounds: {len(positive_df)}, True Negative compounds: {len(negative_df)}")
                
                metrics_output = {}
                #computing for "DOCK score" or "score"
                print(reference_df.columns)
                if 'DOCK score' in reference_df.columns:
                    try:
                        metrics = compute_vscreen_metrics(positive_df, negative_df, reference_df, 'DOCK score', args.output_directory)
                        print(f"Metrics for DOCK score: {metrics}")
                        metrics_output['DOCK score'] = {"Metrics": metrics}
                        if args.bootstrap:
                            bootstrap_metrics = compute_vscreen_metrics(positive_df, negative_df, reference_df, 'DOCK score', args.output_directory, bootstrap=True)
                            print(f"Bootstrap metrics for DOCK score: {bootstrap_metrics}")
                            metrics_output['DOCK score']["Bootstrap_Metrics"] = bootstrap_metrics
                    except Exception as e:
                        print(f"[WARN] Failed to compute DOCK score metrics: {e}")
                elif 'score' in reference_df.columns:    
                    try:
                        metrics = compute_vscreen_metrics(positive_df, negative_df, reference_df, 'score', args.output_directory)
                        print(f"Metrics for DOCK score: {metrics}")
                        metrics_output['DOCK score'] = {"Metrics": metrics}
                        if args.bootstrap:
                            bootstrap_metrics = compute_vscreen_metrics(positive_df, negative_df, reference_df, 'score', args.output_directory, bootstrap=True)
                            print(f"Bootstrap metrics for DOCK score: {bootstrap_metrics}")
                            metrics_output['DOCK score']["Bootstrap_Metrics"] = bootstrap_metrics
                    except Exception as e:
                        print(f"[WARN] Failed to compute score metrics: {e}")
                else:
                    print("No 'DOCK score' or 'score' column found in reference data, skipping metric computation for these columns.")


                for col in ["Affinity Pred Value",
                                 "Affinity Probability Binary",
                                 "kcal/mol",
                                 "Ligand IPTM",
                                 "Complex pLDDT",
                                 "Complex iPLDDT",
                                 "Complex PDE",
                                 "Complex iPDE"]:
                    # Ensure the predictions dataframe contains the score column
                    if col not in df.columns:
                        print(f"No '{col}' column found in predictions, skipping metrics for this column.")
                        continue
                    try:
                        
                        metrics = compute_vscreen_metrics(positive_df, negative_df, df, col, args.output_directory)
                        print(f"Metrics for {col}: {metrics}")
                        metrics_output[col] = {"Metrics": metrics}  # Include metrics in the JSON structure
                        if args.bootstrap:
                            print("Computing bootstrap metrics...")
                            bootstrap_metrics = compute_vscreen_metrics(positive_df, negative_df, df, col, args.output_directory, bootstrap=True)
                            print(f"Bootstrap metrics for {col}: {bootstrap_metrics}")
                            metrics_output[col]["Bootstrap_Metrics"] = bootstrap_metrics  # Add bootstrap metrics to JSON structure
                    except ValueError as e:
                        print(f"[WARN] Skipping metrics for {col} due to insufficient data: {e}")
                    except Exception as e:
                        print(f"[WARN] Failed to compute metrics for {col}: {e}")
                
                # Export metrics to JSON
                metrics_json_file = os.path.join(args.output_directory, "computed_metrics.json")
                with open(metrics_json_file, 'w') as json_file:
                    json.dump(metrics_output, json_file, indent=4)
                print(f"Metrics saved to {metrics_json_file}")

if __name__ == "__main__":
    main()<|MERGE_RESOLUTION|>--- conflicted
+++ resolved
@@ -4,10 +4,7 @@
 import json
 from analysis_utils import read_boltz_predictions, compute_vscreen_metrics
 import shutil
-<<<<<<< HEAD
-=======
 import numbers
->>>>>>> a5c0b26a
 
 
 def main():
