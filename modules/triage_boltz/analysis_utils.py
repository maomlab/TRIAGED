--- conflicted
+++ resolved
@@ -142,6 +142,9 @@
     # Ensure compound_col values are strings and stripped of whitespace for both DataFrames
     df_truth[compound_col] = df_truth[compound_col].astype(str).str.strip()
     df_pred[compound_col] = df_pred[compound_col].astype(str).str.strip()
+    # Ensure compound_col values are strings and stripped of whitespace for both DataFrames
+    df_truth[compound_col] = df_truth[compound_col].astype(str).str.strip()
+    df_pred[compound_col] = df_pred[compound_col].astype(str).str.strip()
     df_merged = pd.merge(df_truth, df_pred[[compound_col, score_col]], on=compound_col)
 
     if f"{score_col}_x" in df_merged.columns and f"{score_col}_y" in df_merged.columns:
@@ -155,17 +158,7 @@
     print(f"df_merged:")
     print(df_merged)
 
-<<<<<<< HEAD
     df_sorted = df_merged.sort_values(by=score_col, ascending=False).reset_index(drop=True)
-=======
-    # Define which scores are 'lower is better'
-    LOWER_IS_BETTER = {
-        "DOCK score", "score", "Affinity Pred Value", "kcal/mol"
-    }
-    # All others are assumed 'higher is better'
-    ascending = True if score_col in LOWER_IS_BETTER else False
-    df_sorted = df_merged.sort_values(by=score_col, ascending=ascending).reset_index(drop=True)
->>>>>>> a5c0b26a
 
     n_total = len(df_sorted)
     n_actives = df_sorted['label'].sum()
